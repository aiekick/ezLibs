name: Code Coverage

on:
  push:
    branches: [master]
    paths-ignore:
      - 'doc/**'
      - '.gitignore'
      - 'README.md'
      - 'LICENSE'
  pull_request:
    branches: [master]
    paths-ignore:
      - 'doc/**'
      - '.gitignore'
      - 'README.md'
      - 'LICENSE'

permissions:
  contents: read

jobs:
  Coverage_Testing:
    runs-on: ubuntu-latest
    steps:
      - uses: actions/checkout@v4
        with:
          ref: master
          fetch-depth: 0   # recommended for Codecov

      - name: Install Clang/LLVM + deps
        run: |
          sudo apt-get update
          sudo apt-get install -y clang llvm llvm-dev libclang-dev lcov python3-pip git \
                                  libgl1-mesa-dev libx11-dev libxi-dev libxrandr-dev libxinerama-dev libxcursor-dev
          CLANG_MAJOR=$(clang -dumpversion | cut -d. -f1 || true)
          if [ -n "$CLANG_MAJOR" ]; then
            sudo apt-get install -y "libclang-rt-${CLANG_MAJOR}-dev" || true
          fi

      - name: Configure (Clang + LLVM source-based coverage)
        env:
          CC: clang
          CXX: clang++
        run: |
          cmake -S . -B build \
            -DCMAKE_BUILD_TYPE=Debug \
            -DUSE_EZ_LIBS_TESTING=ON \
            -DUSE_CODE_COVERAGE=ON \
            -DCOVERAGE_VERBOSE=ON \
            -DUSE_EZ_EXPR_PERFOS_GENERATION=ON

      - name: Builf forceCover
        run: cmake --build build --target forceCover -j 12
        
      - name: Run forceCover
        run: cmake --build build --target forcecover_prep -j 12

      - name: Build tests
        run: cmake --build build -j 12

      - name: Generate coverage
        run: |
          cmake --build build --target cov -j 12
          mkdir -p build/coverage_web
          cp -r build/Tests/coverage_lcov/* build/coverage_web/
          
      - name: upload artifact
        uses: actions/upload-artifact@v4
        with:
          name: coverage_bundle.tar.gz
          path: build/Tests/coverage_bundle.tar.gz

      - name: Setup web pages
        uses: actions/configure-pages@v5

      - name: Upload coverage web pages
        uses: actions/upload-pages-artifact@v3
        with:
          path: ./build/coverage_web

      - name: Upload coverage to Codecov (LCOV)
        uses: codecov/codecov-action@v5
        with:
<<<<<<< HEAD
          files: ./build/Tests/lcov.info
=======
          files: ./build/Tests/coverage_utf8.txt
>>>>>>> 7f050af7
          token: ${{ secrets.CODECOV_TOKEN }}
          fail_ci_if_error: true
          verbose: true

  deploy-coverage:
    runs-on: ubuntu-latest
    needs: Coverage_Testing
    permissions:
      pages: write
      id-token: write
    environment:
      name: github-pages
      url: ${{ steps.deployment.outputs.page_url }}
    steps:
      - name: Deploy Coverage web pages to GitHub Pages
        id: deployment
        uses: actions/deploy-pages@v4<|MERGE_RESOLUTION|>--- conflicted
+++ resolved
@@ -82,11 +82,7 @@
       - name: Upload coverage to Codecov (LCOV)
         uses: codecov/codecov-action@v5
         with:
-<<<<<<< HEAD
-          files: ./build/Tests/lcov.info
-=======
           files: ./build/Tests/coverage_utf8.txt
->>>>>>> 7f050af7
           token: ${{ secrets.CODECOV_TOKEN }}
           fail_ci_if_error: true
           verbose: true
