<<<<<<< HEAD
#pragma once

/*
MIT License

Copyright (c) 2014-2024 Stephane Cuillerdier (aka aiekick)

Permission is hereby granted, free of charge, to any person obtaining a copy
of this software and associated documentation files (the "Software"), to deal
in the Software without restriction, including without limitation the rights
to use, copy, modify, merge, publish, distribute, sublicense, and/or sell
copies of the Software, and to permit persons to whom the Software is
furnished to do so, subject to the following conditions:

The above copyright notice and this permission notice shall be included in all
copies or substantial portions of the Software.

THE SOFTWARE IS PROVIDED "AS IS", WITHOUT WARRANTY OF ANY KIND, EXPRESS OR
IMPLIED, INCLUDING BUT NOT LIMITED TO THE WARRANTIES OF MERCHANTABILITY,
FITNESS FOR A PARTICULAR PURPOSE AND NONINFRINGEMENT. IN NO EVENT SHALL THE
AUTHORS OR COPYRIGHT HOLDERS BE LIABLE FOR ANY CLAIM, DAMAGES OR OTHER
LIABILITY, WHETHER IN AN ACTION OF CONTRACT, TORT OR OTHERWISE, ARISING FROM,
OUT OF OR IN CONNECTION WITH THE SOFTWARE OR THE USE OR OTHER DEALINGS IN THE
SOFTWARE.
*/

// ezStr is part od the ezLibs project : https://github.com/aiekick/ezLibs.git

#include <ios>
#include <set>
#include <list>
#include <cmath>
#include <vector>
#include <limits>
#include <string>
#include <sstream>
#include <iomanip>
#include <cstdint>
#include <cstdarg>
#include <clocale>  // std::setlocale
#include <locale>   // toupper, tolower (with locale)

#if defined(_MSC_VER) || defined(__MINGW32__)
#include <cwchar>
#include "Windows.h"
#endif

////////////////////////////////////////////////////////////////////////////
////////////////////////////////////////////////////////////////////////////
////////////////////////////////////////////////////////////////////////////

#if defined(_MSC_VER) || defined(__MINGW32__)
#pragma warning(push)
#pragma warning(disable : 4244)  // Conversion from 'double' to 'float', possible loss of data
#pragma warning(disable : 4305)  // Truncation from 'double' to 'float'
#elif defined(__GNUC__) || defined(__clang__)
#pragma GCC diagnostic push
#pragma GCC diagnostic ignored "-Wconversion"
#pragma GCC diagnostic ignored "-Wfloat-conversion"
#endif

////////////////////////////////////////////////////////////////////////////
////////////////////////////////////////////////////////////////////////////
////////////////////////////////////////////////////////////////////////////

namespace ez {
namespace str {

inline std::list<std::string> splitStringToList(const std::string& text, const std::string& delimiters, bool pushEmpty = false, bool vInversion = false) {
    std::list<std::string> arr;
    if (!text.empty()) {
        std::string::size_type start = 0;
        std::string::size_type end = text.find_first_of(delimiters, start);
        while (end != std::string::npos) {
            std::string token = text.substr(start, end - start);
            if (!token.empty() || (token.empty() && pushEmpty)) {
                if (vInversion)
                    arr.emplace_front(token);
                else
                    arr.emplace_back(token);
            }
            start = end + 1;
            end = text.find_first_of(delimiters, start);
        }
        std::string token = text.substr(start);
        if (!token.empty() || (token.empty() && pushEmpty)) {
            if (vInversion)
                arr.emplace_front(token);
            else
                arr.emplace_back(token);
        }
    }
    return arr;
}

inline std::vector<std::string> splitStringToVector(const std::string& text, const std::string& delimiters, bool pushEmpty = false) {
    std::vector<std::string> arr;
    if (!text.empty()) {
        std::string::size_type start = 0;
        std::string::size_type end = text.find_first_of(delimiters, start);
        while (end != std::string::npos) {
            std::string token = text.substr(start, end - start);
            if (!token.empty() || (token.empty() && pushEmpty))
                arr.emplace_back(token);
            start = end + 1;
            end = text.find_first_of(delimiters, start);
        }
        std::string token = text.substr(start);
        if (!token.empty() || (token.empty() && pushEmpty))
            arr.emplace_back(token);
    }
    return arr;
}

inline std::set<std::string> splitStringToSet(const std::string& text, const std::string& delimiters, bool pushEmpty = false) {
    std::set<std::string> arr;
    if (!text.empty()) {
        std::string::size_type start = 0;
        std::string::size_type end = text.find_first_of(delimiters, start);
        while (end != std::string::npos) {
            std::string token = text.substr(start, end - start);
            if (!token.empty() || (token.empty() && pushEmpty))
                arr.emplace(token);
            start = end + 1;
            end = text.find_first_of(delimiters, start);
        }
        std::string token = text.substr(start);
        if (!token.empty() || (token.empty() && pushEmpty))
            arr.emplace(token);
    }
    return arr;
}

inline std::list<std::string> splitStringToList(const std::string& text, char delimiter, bool pushEmpty = false, bool vInversion = false) {
    std::list<std::string> arr;
    if (!text.empty()) {
        std::string::size_type start = 0;
        std::string::size_type end = text.find(delimiter, start);
        while (end != std::string::npos) {
            std::string token = text.substr(start, end - start);
            if (!token.empty() || (token.empty() && pushEmpty)) {
                if (vInversion)
                    arr.emplace_front(token);
                else
                    arr.emplace_back(token);
            }
            start = end + 1;
            end = text.find(delimiter, start);
        }
        std::string token = text.substr(start);
        if (!token.empty() || (token.empty() && pushEmpty)) {
            if (vInversion)
                arr.emplace_front(token);
            else
                arr.emplace_back(token);
        }
    }
    return arr;
}

inline std::vector<std::string> splitStringToVector(const std::string& text, char delimiter, bool pushEmpty = false) {
    std::vector<std::string> arr;
    if (!text.empty()) {
        std::string::size_type start = 0;
        std::string::size_type end = text.find(delimiter, start);
        while (end != std::string::npos) {
            std::string token = text.substr(start, end - start);
            if (!token.empty() || (token.empty() && pushEmpty))
                arr.emplace_back(token);
            start = end + 1;
            end = text.find(delimiter, start);
        }
        std::string token = text.substr(start);
        if (!token.empty() || (token.empty() && pushEmpty))
            arr.emplace_back(token);
    }
    return arr;
}

inline std::set<std::string> splitStringToSet(const std::string& text, char delimiter, bool pushEmpty = false) {
    std::set<std::string> arr;
    if (!text.empty()) {
        std::string::size_type start = 0;
        std::string::size_type end = text.find(delimiter, start);
        while (end != std::string::npos) {
            std::string token = text.substr(start, end - start);
            if (!token.empty() || (token.empty() && pushEmpty))
                arr.emplace(token);
            start = end + 1;
            end = text.find(delimiter, start);
        }
        std::string token = text.substr(start);
        if (!token.empty() || (token.empty() && pushEmpty))
            arr.emplace(token);
    }
    return arr;
}

template <typename T>
inline bool stringToNumber(const std::string& vText, T& vNumber) {
    try {
        std::stringstream ss(vText);
        ss >> vNumber;
    } catch (std::exception&) {
        return false;
    }
    return true;
}

template <typename T>
inline std::vector<T> stringToNumberVector(const std::string& text, char delimiter) {
    std::vector<T> arr;
    std::string::size_type start = 0;
    std::string::size_type end = text.find(delimiter, start);
    T value = 0;
    while (end != std::string::npos) {
        std::string token = text.substr(start, end - start);
        if (stringToNumber<T>(token, value)) {
            arr.emplace_back(value);
        }
        start = end + 1;
        end = text.find(delimiter, start);
    }
    if (stringToNumber<T>(text.substr(start).c_str(), value)) {
        arr.emplace_back(value);
    }
    return arr;
}

inline std::string toStr(const char* fmt, ...) {
    va_list args;
    va_start(args, fmt);
    char TempBuffer[3072 + 1];  // 3072 = 1024 * 3
    const int w = vsnprintf(TempBuffer, 3072, fmt, args);
    va_end(args);
    if (w) {
        return std::string(TempBuffer, (size_t)w);
    }
    return std::string();
}

inline std::string toUpper(const std::string& vStr, const std::locale& vLocale = {}) {
    std::string str = vStr;
    for (size_t i = 0U; i < str.size(); ++i) {
        str[i] = ::std::toupper(str[i], vLocale);
    }
    return str;
}

inline std::string toLower(const std::string& vStr, const std::locale& vLocale = {}) {
    std::string str = vStr;
    for (size_t i = 0U; i < str.size(); ++i) {
        str[i] = ::std::tolower(str[i], vLocale);
    }
    return str;
}

inline std::string toHex(const std::string& vStr) {
    if (!vStr.empty()) {
        std::stringstream ss;
        ss << std::setfill('0') << std::setw(2) << std::hex;
        for (const auto& c : vStr) {
            ss << (0xff & (unsigned int)c);
        }
        return ss.str();
    }
    return {};
}

template <typename T>
inline std::string toStrFromArray(T* arr, size_t n, char delimiter = ';') {
    if (arr) {
        std::ostringstream os;
        for (size_t i = 0; i < n; ++i) {
            os << arr[i];
            if (i < n - 1)
                os << delimiter;
        }
        return os.str();
    }
    return "";
}

template <typename T>
inline std::string toStr(T t) {
    std::ostringstream os;
    os << t;
    return os.str();
}

template <typename T>
inline std::string toHexStr(T t) {
    std::ostringstream os;
    os << std::hex << t;
    return os.str();
}

template <typename T>
inline std::string toDecStr(T t) {
    std::ostringstream os;
    os << std::dec << t;
    return os.str();
}

inline std::vector<std::string::size_type> strContains(const std::string& text, const std::string& word) {
    std::vector<std::string::size_type> result;
    std::string::size_type loc = 0;
    while ((loc = text.find(word, loc)) != std::string::npos) {
        result.emplace_back(loc);
        loc += word.size();
    }
    return result;
}

inline bool replaceString(std::string& str, const std::string& oldStr, const std::string& newStr) {
    bool found = false;
    size_t pos = 0;
    while ((pos = str.find(oldStr, pos)) != std::string::npos) {
        found = true;
        str.replace(pos, oldStr.length(), newStr);
        pos += newStr.length();
    }
    return found;
}

inline size_t getCountOccurence(const std::string& vSrcString, const std::string& vStringToCount) {
    size_t count = 0;
    size_t pos = 0;
    const auto len = vStringToCount.length();
    while ((pos = vSrcString.find(vStringToCount, pos)) != std::string::npos) {
        ++count;
        pos += len;
    }
    return count;
}
inline size_t getCountOccurenceInSection(const std::string& vSrcString, size_t vStartPos, size_t vEndpos, const std::string& vStringToCount) {
    size_t count = 0;
    size_t pos = vStartPos;
    const auto len = vStringToCount.length();
    while (pos < vEndpos && (pos = vSrcString.find(vStringToCount, pos)) != std::string::npos) {
        if (pos < vEndpos) {
            ++count;
            pos += len;
        }
    }
    return count;
}

// can be more fast if char is used
inline size_t getCountOccurence(const std::string& vSrcString, const char& vStringToCount) {
    size_t count = 0;
    size_t pos = 0;
    while ((pos = vSrcString.find(vStringToCount, pos)) != std::string::npos) {
        ++count;
        pos++;
    }
    return count;
}

// can be more fast if char is used
inline size_t getCountOccurenceInSection(const std::string& vSrcString, size_t vStartPos, size_t vEndpos, const char& vStringToCount) {
    size_t count = 0;
    size_t pos = vStartPos;
    while (pos < vEndpos && (pos = vSrcString.find(vStringToCount, pos)) != std::string::npos) {
        if (pos < vEndpos) {
            ++count;
            pos++;
        }
    }
    return count;
}

// std::wstring to std::string
// std::wstring(unicode/multibytes/char16/wchar_t) to std::string(char)
inline std::string wstringToString(const std::wstring& wstr) {
    std::mbstate_t state = std::mbstate_t();
    const std::size_t len = wstr.size();
    std::vector<char> mbstr(len);
    const wchar_t* wptr = wstr.c_str();
#ifdef _MSC_VER
    size_t res = 0;
    /*errno_t err = */ wcsrtombs_s(&res, &mbstr[0], len, &wptr, mbstr.size(), &state);
#else
    std::wcsrtombs(&mbstr[0], &wptr, mbstr.size(), &state);
#endif
    return std::string(mbstr.data(), mbstr.size());
}

// std::string to std::wstring
// std::string(char) to std::wstring(unicode/multibytes/char16/wchar_t)
inline std::wstring stringToWstring(const std::string& mbstr) {
    std::mbstate_t state = std::mbstate_t();
    const std::size_t len = mbstr.size();
    std::vector<wchar_t> wstr(len);
    const char* ptr = mbstr.c_str();
#ifdef _MSC_VER
    size_t res = 0;
    /*errno_t err = */ mbsrtowcs_s(&res, &wstr[0], len, &ptr, wstr.size(), &state);
#else
    std::mbsrtowcs(&wstr[0], &ptr, wstr.size(), &state);
#endif
    return std::wstring(wstr.data(), wstr.size());
}

inline size_t getDigitsCountOfAIntegralNumber(const int64_t vNum) {
    size_t res = (vNum == 0) ? 1 : static_cast<int>(log10(abs(vNum))) + 1;
    if (vNum < 0) {
        ++res;
    }
    return res;
}

inline std::string utf8Encode(const std::wstring& wstr) {
    std::string res;
#if defined(__WIN32__) || defined(WIN32) || defined(_WIN32) || defined(__WIN64__) || defined(WIN64) || defined(_WIN64) || defined(_MSC_VER)
    if (!wstr.empty()) {
        int size_needed = WideCharToMultiByte(CP_UTF8, 0, &wstr[0], (int)wstr.size(), NULL, 0, NULL, NULL);
        if (size_needed) {
            res = std::string(size_needed, 0);
            WideCharToMultiByte(CP_UTF8, 0, &wstr[0], (int)wstr.size(), &res[0], size_needed, NULL, NULL);
        }
    }
#else
    // Suppress warnings from the compiler.
    (void)wstr;
#endif  // _IGFD_WIN_
    return res;
}

// Convert an UTF8 string to a wide Unicode String
inline std::wstring utf8Decode(const std::string& str) {
    std::wstring res;
#if defined(__WIN32__) || defined(WIN32) || defined(_WIN32) || defined(__WIN64__) || defined(WIN64) || defined(_WIN64) || defined(_MSC_VER)
    if (!str.empty()) {
        int size_needed = MultiByteToWideChar(CP_UTF8, 0, &str[0], (int)str.size(), NULL, 0);
        if (size_needed) {
            res = std::wstring(size_needed, 0);
            MultiByteToWideChar(CP_UTF8, 0, &str[0], (int)str.size(), &res[0], size_needed);
        }
    }
#else
    (void)str;
#endif  // _IGFD_WIN_
    return res;
}

inline std::string searchForPatternWithWildcards(const std::string& vBuffer, const std::string& vWildcardedPattern, std::pair<size_t, size_t>& vOutPosRange) {
    std::string res;
    auto patterns = splitStringToVector(vWildcardedPattern, '*', false);
    vOutPosRange.first = std::string::npos;
    vOutPosRange.second = 0U;
    for (const std::string &pattern: patterns) {
        auto start = vBuffer.find(pattern, vOutPosRange.second);
        if (start != std::string::npos) {
            if (vOutPosRange.first == std::string::npos) {
                vOutPosRange.first = start;
            }
            vOutPosRange.second = start + pattern.size();
        } else {
            vOutPosRange.first = std::string::npos;
            vOutPosRange.second = std::string::npos;
            break;
        }
    }
    if (vOutPosRange.first != std::string::npos && vOutPosRange.second != std::string::npos) {
        res = vBuffer.substr(vOutPosRange.first, vOutPosRange.second - vOutPosRange.first);
    }
    return res;
}

inline std::string searchForPatternWithWildcards(const std::string& vBuffer, const std::string& vWildcardedPattern) {
    std::pair<size_t, size_t> posRange;
    return searchForPatternWithWildcards(vBuffer, vWildcardedPattern, posRange);
}

inline std::string encodeBase64(const std::string& in) {
    static constexpr char sEncodingTable[] = "ABCDEFGHIJKLMNOPQRSTUVWXYZabcdefghijklmnopqrstuvwxyz0123456789+/";
    std::string out;
    int val = 0, valb = -6;
    for (uint8_t c : in) {
        val = (val << 8) + c;
        valb += 8;
        while (valb >= 0) {
            out.push_back(sEncodingTable[(val >> valb) & 0x3F]);
            valb -= 6;
        }
    }
    if (valb > -6) {
        out.push_back(sEncodingTable[((val << 8) >> (valb + 8)) & 0x3F]);
    }
    while (out.size() % 4) {
        out.push_back('=');
    }
    return out;
}

}  // namespace ez
}  // namespace ez

////////////////////////////////////////////////////////////////////////////
////////////////////////////////////////////////////////////////////////////
////////////////////////////////////////////////////////////////////////////

#ifdef _MSC_VER
#pragma warning(pop)
#elif defined(__GNUC__) || defined(__clang__)
#pragma GCC diagnostic pop
#endif

////////////////////////////////////////////////////////////////////////////
////////////////////////////////////////////////////////////////////////////
////////////////////////////////////////////////////////////////////////////
=======
#pragma once

/*
MIT License

Copyright (c) 2014-2024 Stephane Cuillerdier (aka aiekick)

Permission is hereby granted, free of charge, to any person obtaining a copy
of this software and associated documentation files (the "Software"), to deal
in the Software without restriction, including without limitation the rights
to use, copy, modify, merge, publish, distribute, sublicense, and/or sell
copies of the Software, and to permit persons to whom the Software is
furnished to do so, subject to the following conditions:

The above copyright notice and this permission notice shall be included in all
copies or substantial portions of the Software.

THE SOFTWARE IS PROVIDED "AS IS", WITHOUT WARRANTY OF ANY KIND, EXPRESS OR
IMPLIED, INCLUDING BUT NOT LIMITED TO THE WARRANTIES OF MERCHANTABILITY,
FITNESS FOR A PARTICULAR PURPOSE AND NONINFRINGEMENT. IN NO EVENT SHALL THE
AUTHORS OR COPYRIGHT HOLDERS BE LIABLE FOR ANY CLAIM, DAMAGES OR OTHER
LIABILITY, WHETHER IN AN ACTION OF CONTRACT, TORT OR OTHERWISE, ARISING FROM,
OUT OF OR IN CONNECTION WITH THE SOFTWARE OR THE USE OR OTHER DEALINGS IN THE
SOFTWARE.
*/

// EzStr is part od the EzLibs project : https://github.com/aiekick/EzLibs.git

#include <ios>
#include <set>
#include <list>
#include <cmath>
#include <vector>
#include <limits>
#include <string>
#include <sstream>
#include <iomanip>
#include <cstdint>
#include <cstdarg>
#include <clocale>  // std::setlocale
#include <locale>   // toupper, tolower (with locale)

#if defined(_MSC_VER) || defined(__MINGW32__)
#include <cwchar>
#include "Windows.h"
#endif

////////////////////////////////////////////////////////////////////////////
////////////////////////////////////////////////////////////////////////////
////////////////////////////////////////////////////////////////////////////

#if defined(_MSC_VER) || defined(__MINGW32__)
#pragma warning(push)
#pragma warning(disable : 4244)  // Conversion from 'double' to 'float', possible loss of data
#pragma warning(disable : 4305)  // Truncation from 'double' to 'float'
#elif defined(__GNUC__) || defined(__clang__)
#pragma GCC diagnostic push
#pragma GCC diagnostic ignored "-Wconversion"
#pragma GCC diagnostic ignored "-Wfloat-conversion"
#endif

////////////////////////////////////////////////////////////////////////////
////////////////////////////////////////////////////////////////////////////
////////////////////////////////////////////////////////////////////////////

namespace ez {
namespace str {

inline std::list<std::string> splitStringToList(const std::string& text, const std::string& delimiters, bool pushEmpty = false, bool vInversion = false) {
    std::list<std::string> arr;
    if (!text.empty()) {
        std::string::size_type start = 0;
        std::string::size_type end = text.find_first_of(delimiters, start);
        while (end != std::string::npos) {
            std::string token = text.substr(start, end - start);
            if (!token.empty() || (token.empty() && pushEmpty)) {
                if (vInversion)
                    arr.emplace_front(token);
                else
                    arr.emplace_back(token);
            }
            start = end + 1;
            end = text.find_first_of(delimiters, start);
        }
        std::string token = text.substr(start);
        if (!token.empty() || (token.empty() && pushEmpty)) {
            if (vInversion)
                arr.emplace_front(token);
            else
                arr.emplace_back(token);
        }
    }
    return arr;
}

inline std::vector<std::string> splitStringToVector(const std::string& text, const std::string& delimiters, bool pushEmpty = false) {
    std::vector<std::string> arr;
    if (!text.empty()) {
        std::string::size_type start = 0;
        std::string::size_type end = text.find_first_of(delimiters, start);
        while (end != std::string::npos) {
            std::string token = text.substr(start, end - start);
            if (!token.empty() || (token.empty() && pushEmpty))
                arr.emplace_back(token);
            start = end + 1;
            end = text.find_first_of(delimiters, start);
        }
        std::string token = text.substr(start);
        if (!token.empty() || (token.empty() && pushEmpty))
            arr.emplace_back(token);
    }
    return arr;
}

inline std::set<std::string> splitStringToSet(const std::string& text, const std::string& delimiters, bool pushEmpty = false) {
    std::set<std::string> arr;
    if (!text.empty()) {
        std::string::size_type start = 0;
        std::string::size_type end = text.find_first_of(delimiters, start);
        while (end != std::string::npos) {
            std::string token = text.substr(start, end - start);
            if (!token.empty() || (token.empty() && pushEmpty))
                arr.emplace(token);
            start = end + 1;
            end = text.find_first_of(delimiters, start);
        }
        std::string token = text.substr(start);
        if (!token.empty() || (token.empty() && pushEmpty))
            arr.emplace(token);
    }
    return arr;
}

inline std::list<std::string> splitStringToList(const std::string& text, char delimiter, bool pushEmpty = false, bool vInversion = false) {
    std::list<std::string> arr;
    if (!text.empty()) {
        std::string::size_type start = 0;
        std::string::size_type end = text.find(delimiter, start);
        while (end != std::string::npos) {
            std::string token = text.substr(start, end - start);
            if (!token.empty() || (token.empty() && pushEmpty)) {
                if (vInversion)
                    arr.emplace_front(token);
                else
                    arr.emplace_back(token);
            }
            start = end + 1;
            end = text.find(delimiter, start);
        }
        std::string token = text.substr(start);
        if (!token.empty() || (token.empty() && pushEmpty)) {
            if (vInversion)
                arr.emplace_front(token);
            else
                arr.emplace_back(token);
        }
    }
    return arr;
}

inline std::vector<std::string> splitStringToVector(const std::string& text, char delimiter, bool pushEmpty = false) {
    std::vector<std::string> arr;
    if (!text.empty()) {
        std::string::size_type start = 0;
        std::string::size_type end = text.find(delimiter, start);
        while (end != std::string::npos) {
            std::string token = text.substr(start, end - start);
            if (!token.empty() || (token.empty() && pushEmpty))
                arr.emplace_back(token);
            start = end + 1;
            end = text.find(delimiter, start);
        }
        std::string token = text.substr(start);
        if (!token.empty() || (token.empty() && pushEmpty))
            arr.emplace_back(token);
    }
    return arr;
}

inline std::set<std::string> splitStringToSet(const std::string& text, char delimiter, bool pushEmpty = false) {
    std::set<std::string> arr;
    if (!text.empty()) {
        std::string::size_type start = 0;
        std::string::size_type end = text.find(delimiter, start);
        while (end != std::string::npos) {
            std::string token = text.substr(start, end - start);
            if (!token.empty() || (token.empty() && pushEmpty))
                arr.emplace(token);
            start = end + 1;
            end = text.find(delimiter, start);
        }
        std::string token = text.substr(start);
        if (!token.empty() || (token.empty() && pushEmpty))
            arr.emplace(token);
    }
    return arr;
}

template <typename T>
inline bool stringToNumber(const std::string& vText, T& vNumber) {
    try {
        std::stringstream ss(vText);
        ss >> vNumber;
    } catch (std::exception&) {
        return false;
    }
    return true;
}

template <typename T>
inline std::vector<T> stringToNumberVector(const std::string& text, char delimiter) {
    std::vector<T> arr;
    std::string::size_type start = 0;
    std::string::size_type end = text.find(delimiter, start);
    T value = 0;
    while (end != std::string::npos) {
        std::string token = text.substr(start, end - start);
        if (stringToNumber<T>(token, value)) {
            arr.emplace_back(value);
        }
        start = end + 1;
        end = text.find(delimiter, start);
    }
    if (stringToNumber<T>(text.substr(start).c_str(), value)) {
        arr.emplace_back(value);
    }
    return arr;
}

inline std::string toStr(const char* fmt, ...) {
    va_list args;
    va_start(args, fmt);
    char TempBuffer[3072 + 1];  // 3072 = 1024 * 3
    const int w = vsnprintf(TempBuffer, 3072, fmt, args);
    va_end(args);
    if (w) {
        return std::string(TempBuffer, (size_t)w);
    }
    return std::string();
}

inline std::string toUpper(const std::string& vStr, const std::locale& vLocale = {}) {
    std::string str = vStr;
    for (size_t i = 0U; i < str.size(); ++i) {
        str[i] = ::std::toupper(str[i], vLocale);
    }
    return str;
}

inline std::string toLower(const std::string& vStr, const std::locale& vLocale = {}) {
    std::string str = vStr;
    for (size_t i = 0U; i < str.size(); ++i) {
        str[i] = ::std::tolower(str[i], vLocale);
    }
    return str;
}

inline std::string toHex(const std::string& vStr) {
    if (!vStr.empty()) {
        std::stringstream ss;
        ss << std::setfill('0') << std::setw(2) << std::hex;
        for (const auto& c : vStr) {
            ss << (0xff & (unsigned int)c);
        }
        return ss.str();
    }
    return {};
}

template <typename T>
inline std::string toStrFromArray(T* arr, size_t n, char delimiter = ';') {
    if (arr) {
        std::ostringstream os;
        for (size_t i = 0; i < n; ++i) {
            os << arr[i];
            if (i < n - 1)
                os << delimiter;
        }
        return os.str();
    }
    return "";
}

template <typename T>
inline std::string toStr(T t) {
    std::ostringstream os;
    os << t;
    return os.str();
}

template <typename T>
inline std::string toHexStr(T t) {
    std::ostringstream os;
    os << std::hex << t;
    return os.str();
}

template <typename T>
inline std::string toDecStr(T t) {
    std::ostringstream os;
    os << std::dec << t;
    return os.str();
}

inline std::vector<std::string::size_type> strContains(const std::string& text, const std::string& word) {
    std::vector<std::string::size_type> result;
    std::string::size_type loc = 0;
    while ((loc = text.find(word, loc)) != std::string::npos) {
        result.emplace_back(loc);
        loc += word.size();
    }
    return result;
}

inline bool replaceString(std::string& str, const std::string& oldStr, const std::string& newStr) {
    bool found = false;
    size_t pos = 0;
    while ((pos = str.find(oldStr, pos)) != std::string::npos) {
        found = true;
        str.replace(pos, oldStr.length(), newStr);
        pos += newStr.length();
    }
    return found;
}

inline size_t getCountOccurence(const std::string& vSrcString, const std::string& vStringToCount) {
    size_t count = 0;
    size_t pos = 0;
    const auto len = vStringToCount.length();
    while ((pos = vSrcString.find(vStringToCount, pos)) != std::string::npos) {
        ++count;
        pos += len;
    }
    return count;
}
inline size_t getCountOccurenceInSection(const std::string& vSrcString, size_t vStartPos, size_t vEndpos, const std::string& vStringToCount) {
    size_t count = 0;
    size_t pos = vStartPos;
    const auto len = vStringToCount.length();
    while (pos < vEndpos && (pos = vSrcString.find(vStringToCount, pos)) != std::string::npos) {
        if (pos < vEndpos) {
            ++count;
            pos += len;
        }
    }
    return count;
}

// can be more fast if char is used
inline size_t getCountOccurence(const std::string& vSrcString, const char& vStringToCount) {
    size_t count = 0;
    size_t pos = 0;
    while ((pos = vSrcString.find(vStringToCount, pos)) != std::string::npos) {
        ++count;
        pos++;
    }
    return count;
}

// can be more fast if char is used
inline size_t getCountOccurenceInSection(const std::string& vSrcString, size_t vStartPos, size_t vEndpos, const char& vStringToCount) {
    size_t count = 0;
    size_t pos = vStartPos;
    while (pos < vEndpos && (pos = vSrcString.find(vStringToCount, pos)) != std::string::npos) {
        if (pos < vEndpos) {
            ++count;
            pos++;
        }
    }
    return count;
}

// std::wstring to std::string
// std::wstring(unicode/multibytes/char16/wchar_t) to std::string(char)
inline std::string wstringToString(const std::wstring& wstr) {
    std::mbstate_t state = std::mbstate_t();
    const std::size_t len = wstr.size();
    std::vector<char> mbstr(len);
    const wchar_t* wptr = wstr.c_str();
#ifdef _MSC_VER
    size_t res = 0;
    /*errno_t err = */ wcsrtombs_s(&res, &mbstr[0], len, &wptr, mbstr.size(), &state);
#else
    std::wcsrtombs(&mbstr[0], &wptr, mbstr.size(), &state);
#endif
    return std::string(mbstr.data(), mbstr.size());
}

// std::string to std::wstring
// std::string(char) to std::wstring(unicode/multibytes/char16/wchar_t)
inline std::wstring stringToWstring(const std::string& mbstr) {
    std::mbstate_t state = std::mbstate_t();
    const std::size_t len = mbstr.size();
    std::vector<wchar_t> wstr(len);
    const char* ptr = mbstr.c_str();
#ifdef _MSC_VER
    size_t res = 0;
    /*errno_t err = */ mbsrtowcs_s(&res, &wstr[0], len, &ptr, wstr.size(), &state);
#else
    std::mbsrtowcs(&wstr[0], &ptr, wstr.size(), &state);
#endif
    return std::wstring(wstr.data(), wstr.size());
}

inline size_t getDigitsCountOfAIntegralNumber(const int64_t vNum) {
    size_t res = (vNum == 0) ? 1 : static_cast<int>(log10(abs(vNum))) + 1;
    if (vNum < 0) {
        ++res;
    }
    return res;
}

inline std::string utf8Encode(const std::wstring& wstr) {
    std::string res;
#if defined(__WIN32__) || defined(WIN32) || defined(_WIN32) || defined(__WIN64__) || defined(WIN64) || defined(_WIN64) || defined(_MSC_VER)
    if (!wstr.empty()) {
        int size_needed = WideCharToMultiByte(CP_UTF8, 0, &wstr[0], (int)wstr.size(), NULL, 0, NULL, NULL);
        if (size_needed) {
            res = std::string(size_needed, 0);
            WideCharToMultiByte(CP_UTF8, 0, &wstr[0], (int)wstr.size(), &res[0], size_needed, NULL, NULL);
        }
    }
#else
    // Suppress warnings from the compiler.
    (void)wstr;
#endif  // _IGFD_WIN_
    return res;
}

// Convert an UTF8 string to a wide Unicode String
inline std::wstring utf8Decode(const std::string& str) {
    std::wstring res;
#if defined(__WIN32__) || defined(WIN32) || defined(_WIN32) || defined(__WIN64__) || defined(WIN64) || defined(_WIN64) || defined(_MSC_VER)
    if (!str.empty()) {
        int size_needed = MultiByteToWideChar(CP_UTF8, 0, &str[0], (int)str.size(), NULL, 0);
        if (size_needed) {
            res = std::wstring(size_needed, 0);
            MultiByteToWideChar(CP_UTF8, 0, &str[0], (int)str.size(), &res[0], size_needed);
        }
    }
#else
    (void)str;
#endif  // _IGFD_WIN_
    return res;
}

inline std::string searchForPatternWithWildcards(const std::string& vBuffer, const std::string& vWildcardedPattern, std::pair<size_t, size_t>& vOutPosRange) {
    std::string res;
    auto patterns = splitStringToVector(vWildcardedPattern, '*', false);
    vOutPosRange.first = std::string::npos;
    vOutPosRange.second = 0U;
    for (const std::string &pattern: patterns) {
        auto start = vBuffer.find(pattern, vOutPosRange.second);
        if (start != std::string::npos) {
            if (vOutPosRange.first == std::string::npos) {
                vOutPosRange.first = start;
            }
            vOutPosRange.second = start + pattern.size();
        } else {
            vOutPosRange.first = std::string::npos;
            vOutPosRange.second = std::string::npos;
            break;
        }
    }
    if (vOutPosRange.first != std::string::npos && vOutPosRange.second != std::string::npos) {
        res = vBuffer.substr(vOutPosRange.first, vOutPosRange.second - vOutPosRange.first);
    }
    return res;
}

inline std::string searchForPatternWithWildcards(const std::string& vBuffer, const std::string& vWildcardedPattern) {
    std::pair<size_t, size_t> posRange;
    return searchForPatternWithWildcards(vBuffer, vWildcardedPattern, posRange);
}

inline std::string encodeBase64(const std::string& in) {
    static constexpr char sEncodingTable[] = "ABCDEFGHIJKLMNOPQRSTUVWXYZabcdefghijklmnopqrstuvwxyz0123456789+/";
    std::string out;
    int val = 0, valb = -6;
    for (uint8_t c : in) {
        val = (val << 8) + c;
        valb += 8;
        while (valb >= 0) {
            out.push_back(sEncodingTable[(val >> valb) & 0x3F]);
            valb -= 6;
        }
    }
    if (valb > -6) {
        out.push_back(sEncodingTable[((val << 8) >> (valb + 8)) & 0x3F]);
    }
    while (out.size() % 4) {
        out.push_back('=');
    }
    return out;
}

}  // namespace ez
}  // namespace ez

////////////////////////////////////////////////////////////////////////////
////////////////////////////////////////////////////////////////////////////
////////////////////////////////////////////////////////////////////////////

#ifdef _MSC_VER
#pragma warning(pop)
#elif defined(__GNUC__) || defined(__clang__)
#pragma GCC diagnostic pop
#endif

////////////////////////////////////////////////////////////////////////////
////////////////////////////////////////////////////////////////////////////
////////////////////////////////////////////////////////////////////////////
>>>>>>> 132b5228
<|MERGE_RESOLUTION|>--- conflicted
+++ resolved
@@ -1,4 +1,3 @@
-<<<<<<< HEAD
 #pragma once
 
 /*
@@ -25,6 +24,7 @@
 SOFTWARE.
 */
 
+// EzStr is part od the EzLibs project : https://github.com/aiekick/EzLibs.git
 // ezStr is part od the ezLibs project : https://github.com/aiekick/ezLibs.git
 
 #include <ios>
@@ -510,518 +510,4 @@
 
 ////////////////////////////////////////////////////////////////////////////
 ////////////////////////////////////////////////////////////////////////////
-////////////////////////////////////////////////////////////////////////////
-=======
-#pragma once
-
-/*
-MIT License
-
-Copyright (c) 2014-2024 Stephane Cuillerdier (aka aiekick)
-
-Permission is hereby granted, free of charge, to any person obtaining a copy
-of this software and associated documentation files (the "Software"), to deal
-in the Software without restriction, including without limitation the rights
-to use, copy, modify, merge, publish, distribute, sublicense, and/or sell
-copies of the Software, and to permit persons to whom the Software is
-furnished to do so, subject to the following conditions:
-
-The above copyright notice and this permission notice shall be included in all
-copies or substantial portions of the Software.
-
-THE SOFTWARE IS PROVIDED "AS IS", WITHOUT WARRANTY OF ANY KIND, EXPRESS OR
-IMPLIED, INCLUDING BUT NOT LIMITED TO THE WARRANTIES OF MERCHANTABILITY,
-FITNESS FOR A PARTICULAR PURPOSE AND NONINFRINGEMENT. IN NO EVENT SHALL THE
-AUTHORS OR COPYRIGHT HOLDERS BE LIABLE FOR ANY CLAIM, DAMAGES OR OTHER
-LIABILITY, WHETHER IN AN ACTION OF CONTRACT, TORT OR OTHERWISE, ARISING FROM,
-OUT OF OR IN CONNECTION WITH THE SOFTWARE OR THE USE OR OTHER DEALINGS IN THE
-SOFTWARE.
-*/
-
-// EzStr is part od the EzLibs project : https://github.com/aiekick/EzLibs.git
-
-#include <ios>
-#include <set>
-#include <list>
-#include <cmath>
-#include <vector>
-#include <limits>
-#include <string>
-#include <sstream>
-#include <iomanip>
-#include <cstdint>
-#include <cstdarg>
-#include <clocale>  // std::setlocale
-#include <locale>   // toupper, tolower (with locale)
-
-#if defined(_MSC_VER) || defined(__MINGW32__)
-#include <cwchar>
-#include "Windows.h"
-#endif
-
-////////////////////////////////////////////////////////////////////////////
-////////////////////////////////////////////////////////////////////////////
-////////////////////////////////////////////////////////////////////////////
-
-#if defined(_MSC_VER) || defined(__MINGW32__)
-#pragma warning(push)
-#pragma warning(disable : 4244)  // Conversion from 'double' to 'float', possible loss of data
-#pragma warning(disable : 4305)  // Truncation from 'double' to 'float'
-#elif defined(__GNUC__) || defined(__clang__)
-#pragma GCC diagnostic push
-#pragma GCC diagnostic ignored "-Wconversion"
-#pragma GCC diagnostic ignored "-Wfloat-conversion"
-#endif
-
-////////////////////////////////////////////////////////////////////////////
-////////////////////////////////////////////////////////////////////////////
-////////////////////////////////////////////////////////////////////////////
-
-namespace ez {
-namespace str {
-
-inline std::list<std::string> splitStringToList(const std::string& text, const std::string& delimiters, bool pushEmpty = false, bool vInversion = false) {
-    std::list<std::string> arr;
-    if (!text.empty()) {
-        std::string::size_type start = 0;
-        std::string::size_type end = text.find_first_of(delimiters, start);
-        while (end != std::string::npos) {
-            std::string token = text.substr(start, end - start);
-            if (!token.empty() || (token.empty() && pushEmpty)) {
-                if (vInversion)
-                    arr.emplace_front(token);
-                else
-                    arr.emplace_back(token);
-            }
-            start = end + 1;
-            end = text.find_first_of(delimiters, start);
-        }
-        std::string token = text.substr(start);
-        if (!token.empty() || (token.empty() && pushEmpty)) {
-            if (vInversion)
-                arr.emplace_front(token);
-            else
-                arr.emplace_back(token);
-        }
-    }
-    return arr;
-}
-
-inline std::vector<std::string> splitStringToVector(const std::string& text, const std::string& delimiters, bool pushEmpty = false) {
-    std::vector<std::string> arr;
-    if (!text.empty()) {
-        std::string::size_type start = 0;
-        std::string::size_type end = text.find_first_of(delimiters, start);
-        while (end != std::string::npos) {
-            std::string token = text.substr(start, end - start);
-            if (!token.empty() || (token.empty() && pushEmpty))
-                arr.emplace_back(token);
-            start = end + 1;
-            end = text.find_first_of(delimiters, start);
-        }
-        std::string token = text.substr(start);
-        if (!token.empty() || (token.empty() && pushEmpty))
-            arr.emplace_back(token);
-    }
-    return arr;
-}
-
-inline std::set<std::string> splitStringToSet(const std::string& text, const std::string& delimiters, bool pushEmpty = false) {
-    std::set<std::string> arr;
-    if (!text.empty()) {
-        std::string::size_type start = 0;
-        std::string::size_type end = text.find_first_of(delimiters, start);
-        while (end != std::string::npos) {
-            std::string token = text.substr(start, end - start);
-            if (!token.empty() || (token.empty() && pushEmpty))
-                arr.emplace(token);
-            start = end + 1;
-            end = text.find_first_of(delimiters, start);
-        }
-        std::string token = text.substr(start);
-        if (!token.empty() || (token.empty() && pushEmpty))
-            arr.emplace(token);
-    }
-    return arr;
-}
-
-inline std::list<std::string> splitStringToList(const std::string& text, char delimiter, bool pushEmpty = false, bool vInversion = false) {
-    std::list<std::string> arr;
-    if (!text.empty()) {
-        std::string::size_type start = 0;
-        std::string::size_type end = text.find(delimiter, start);
-        while (end != std::string::npos) {
-            std::string token = text.substr(start, end - start);
-            if (!token.empty() || (token.empty() && pushEmpty)) {
-                if (vInversion)
-                    arr.emplace_front(token);
-                else
-                    arr.emplace_back(token);
-            }
-            start = end + 1;
-            end = text.find(delimiter, start);
-        }
-        std::string token = text.substr(start);
-        if (!token.empty() || (token.empty() && pushEmpty)) {
-            if (vInversion)
-                arr.emplace_front(token);
-            else
-                arr.emplace_back(token);
-        }
-    }
-    return arr;
-}
-
-inline std::vector<std::string> splitStringToVector(const std::string& text, char delimiter, bool pushEmpty = false) {
-    std::vector<std::string> arr;
-    if (!text.empty()) {
-        std::string::size_type start = 0;
-        std::string::size_type end = text.find(delimiter, start);
-        while (end != std::string::npos) {
-            std::string token = text.substr(start, end - start);
-            if (!token.empty() || (token.empty() && pushEmpty))
-                arr.emplace_back(token);
-            start = end + 1;
-            end = text.find(delimiter, start);
-        }
-        std::string token = text.substr(start);
-        if (!token.empty() || (token.empty() && pushEmpty))
-            arr.emplace_back(token);
-    }
-    return arr;
-}
-
-inline std::set<std::string> splitStringToSet(const std::string& text, char delimiter, bool pushEmpty = false) {
-    std::set<std::string> arr;
-    if (!text.empty()) {
-        std::string::size_type start = 0;
-        std::string::size_type end = text.find(delimiter, start);
-        while (end != std::string::npos) {
-            std::string token = text.substr(start, end - start);
-            if (!token.empty() || (token.empty() && pushEmpty))
-                arr.emplace(token);
-            start = end + 1;
-            end = text.find(delimiter, start);
-        }
-        std::string token = text.substr(start);
-        if (!token.empty() || (token.empty() && pushEmpty))
-            arr.emplace(token);
-    }
-    return arr;
-}
-
-template <typename T>
-inline bool stringToNumber(const std::string& vText, T& vNumber) {
-    try {
-        std::stringstream ss(vText);
-        ss >> vNumber;
-    } catch (std::exception&) {
-        return false;
-    }
-    return true;
-}
-
-template <typename T>
-inline std::vector<T> stringToNumberVector(const std::string& text, char delimiter) {
-    std::vector<T> arr;
-    std::string::size_type start = 0;
-    std::string::size_type end = text.find(delimiter, start);
-    T value = 0;
-    while (end != std::string::npos) {
-        std::string token = text.substr(start, end - start);
-        if (stringToNumber<T>(token, value)) {
-            arr.emplace_back(value);
-        }
-        start = end + 1;
-        end = text.find(delimiter, start);
-    }
-    if (stringToNumber<T>(text.substr(start).c_str(), value)) {
-        arr.emplace_back(value);
-    }
-    return arr;
-}
-
-inline std::string toStr(const char* fmt, ...) {
-    va_list args;
-    va_start(args, fmt);
-    char TempBuffer[3072 + 1];  // 3072 = 1024 * 3
-    const int w = vsnprintf(TempBuffer, 3072, fmt, args);
-    va_end(args);
-    if (w) {
-        return std::string(TempBuffer, (size_t)w);
-    }
-    return std::string();
-}
-
-inline std::string toUpper(const std::string& vStr, const std::locale& vLocale = {}) {
-    std::string str = vStr;
-    for (size_t i = 0U; i < str.size(); ++i) {
-        str[i] = ::std::toupper(str[i], vLocale);
-    }
-    return str;
-}
-
-inline std::string toLower(const std::string& vStr, const std::locale& vLocale = {}) {
-    std::string str = vStr;
-    for (size_t i = 0U; i < str.size(); ++i) {
-        str[i] = ::std::tolower(str[i], vLocale);
-    }
-    return str;
-}
-
-inline std::string toHex(const std::string& vStr) {
-    if (!vStr.empty()) {
-        std::stringstream ss;
-        ss << std::setfill('0') << std::setw(2) << std::hex;
-        for (const auto& c : vStr) {
-            ss << (0xff & (unsigned int)c);
-        }
-        return ss.str();
-    }
-    return {};
-}
-
-template <typename T>
-inline std::string toStrFromArray(T* arr, size_t n, char delimiter = ';') {
-    if (arr) {
-        std::ostringstream os;
-        for (size_t i = 0; i < n; ++i) {
-            os << arr[i];
-            if (i < n - 1)
-                os << delimiter;
-        }
-        return os.str();
-    }
-    return "";
-}
-
-template <typename T>
-inline std::string toStr(T t) {
-    std::ostringstream os;
-    os << t;
-    return os.str();
-}
-
-template <typename T>
-inline std::string toHexStr(T t) {
-    std::ostringstream os;
-    os << std::hex << t;
-    return os.str();
-}
-
-template <typename T>
-inline std::string toDecStr(T t) {
-    std::ostringstream os;
-    os << std::dec << t;
-    return os.str();
-}
-
-inline std::vector<std::string::size_type> strContains(const std::string& text, const std::string& word) {
-    std::vector<std::string::size_type> result;
-    std::string::size_type loc = 0;
-    while ((loc = text.find(word, loc)) != std::string::npos) {
-        result.emplace_back(loc);
-        loc += word.size();
-    }
-    return result;
-}
-
-inline bool replaceString(std::string& str, const std::string& oldStr, const std::string& newStr) {
-    bool found = false;
-    size_t pos = 0;
-    while ((pos = str.find(oldStr, pos)) != std::string::npos) {
-        found = true;
-        str.replace(pos, oldStr.length(), newStr);
-        pos += newStr.length();
-    }
-    return found;
-}
-
-inline size_t getCountOccurence(const std::string& vSrcString, const std::string& vStringToCount) {
-    size_t count = 0;
-    size_t pos = 0;
-    const auto len = vStringToCount.length();
-    while ((pos = vSrcString.find(vStringToCount, pos)) != std::string::npos) {
-        ++count;
-        pos += len;
-    }
-    return count;
-}
-inline size_t getCountOccurenceInSection(const std::string& vSrcString, size_t vStartPos, size_t vEndpos, const std::string& vStringToCount) {
-    size_t count = 0;
-    size_t pos = vStartPos;
-    const auto len = vStringToCount.length();
-    while (pos < vEndpos && (pos = vSrcString.find(vStringToCount, pos)) != std::string::npos) {
-        if (pos < vEndpos) {
-            ++count;
-            pos += len;
-        }
-    }
-    return count;
-}
-
-// can be more fast if char is used
-inline size_t getCountOccurence(const std::string& vSrcString, const char& vStringToCount) {
-    size_t count = 0;
-    size_t pos = 0;
-    while ((pos = vSrcString.find(vStringToCount, pos)) != std::string::npos) {
-        ++count;
-        pos++;
-    }
-    return count;
-}
-
-// can be more fast if char is used
-inline size_t getCountOccurenceInSection(const std::string& vSrcString, size_t vStartPos, size_t vEndpos, const char& vStringToCount) {
-    size_t count = 0;
-    size_t pos = vStartPos;
-    while (pos < vEndpos && (pos = vSrcString.find(vStringToCount, pos)) != std::string::npos) {
-        if (pos < vEndpos) {
-            ++count;
-            pos++;
-        }
-    }
-    return count;
-}
-
-// std::wstring to std::string
-// std::wstring(unicode/multibytes/char16/wchar_t) to std::string(char)
-inline std::string wstringToString(const std::wstring& wstr) {
-    std::mbstate_t state = std::mbstate_t();
-    const std::size_t len = wstr.size();
-    std::vector<char> mbstr(len);
-    const wchar_t* wptr = wstr.c_str();
-#ifdef _MSC_VER
-    size_t res = 0;
-    /*errno_t err = */ wcsrtombs_s(&res, &mbstr[0], len, &wptr, mbstr.size(), &state);
-#else
-    std::wcsrtombs(&mbstr[0], &wptr, mbstr.size(), &state);
-#endif
-    return std::string(mbstr.data(), mbstr.size());
-}
-
-// std::string to std::wstring
-// std::string(char) to std::wstring(unicode/multibytes/char16/wchar_t)
-inline std::wstring stringToWstring(const std::string& mbstr) {
-    std::mbstate_t state = std::mbstate_t();
-    const std::size_t len = mbstr.size();
-    std::vector<wchar_t> wstr(len);
-    const char* ptr = mbstr.c_str();
-#ifdef _MSC_VER
-    size_t res = 0;
-    /*errno_t err = */ mbsrtowcs_s(&res, &wstr[0], len, &ptr, wstr.size(), &state);
-#else
-    std::mbsrtowcs(&wstr[0], &ptr, wstr.size(), &state);
-#endif
-    return std::wstring(wstr.data(), wstr.size());
-}
-
-inline size_t getDigitsCountOfAIntegralNumber(const int64_t vNum) {
-    size_t res = (vNum == 0) ? 1 : static_cast<int>(log10(abs(vNum))) + 1;
-    if (vNum < 0) {
-        ++res;
-    }
-    return res;
-}
-
-inline std::string utf8Encode(const std::wstring& wstr) {
-    std::string res;
-#if defined(__WIN32__) || defined(WIN32) || defined(_WIN32) || defined(__WIN64__) || defined(WIN64) || defined(_WIN64) || defined(_MSC_VER)
-    if (!wstr.empty()) {
-        int size_needed = WideCharToMultiByte(CP_UTF8, 0, &wstr[0], (int)wstr.size(), NULL, 0, NULL, NULL);
-        if (size_needed) {
-            res = std::string(size_needed, 0);
-            WideCharToMultiByte(CP_UTF8, 0, &wstr[0], (int)wstr.size(), &res[0], size_needed, NULL, NULL);
-        }
-    }
-#else
-    // Suppress warnings from the compiler.
-    (void)wstr;
-#endif  // _IGFD_WIN_
-    return res;
-}
-
-// Convert an UTF8 string to a wide Unicode String
-inline std::wstring utf8Decode(const std::string& str) {
-    std::wstring res;
-#if defined(__WIN32__) || defined(WIN32) || defined(_WIN32) || defined(__WIN64__) || defined(WIN64) || defined(_WIN64) || defined(_MSC_VER)
-    if (!str.empty()) {
-        int size_needed = MultiByteToWideChar(CP_UTF8, 0, &str[0], (int)str.size(), NULL, 0);
-        if (size_needed) {
-            res = std::wstring(size_needed, 0);
-            MultiByteToWideChar(CP_UTF8, 0, &str[0], (int)str.size(), &res[0], size_needed);
-        }
-    }
-#else
-    (void)str;
-#endif  // _IGFD_WIN_
-    return res;
-}
-
-inline std::string searchForPatternWithWildcards(const std::string& vBuffer, const std::string& vWildcardedPattern, std::pair<size_t, size_t>& vOutPosRange) {
-    std::string res;
-    auto patterns = splitStringToVector(vWildcardedPattern, '*', false);
-    vOutPosRange.first = std::string::npos;
-    vOutPosRange.second = 0U;
-    for (const std::string &pattern: patterns) {
-        auto start = vBuffer.find(pattern, vOutPosRange.second);
-        if (start != std::string::npos) {
-            if (vOutPosRange.first == std::string::npos) {
-                vOutPosRange.first = start;
-            }
-            vOutPosRange.second = start + pattern.size();
-        } else {
-            vOutPosRange.first = std::string::npos;
-            vOutPosRange.second = std::string::npos;
-            break;
-        }
-    }
-    if (vOutPosRange.first != std::string::npos && vOutPosRange.second != std::string::npos) {
-        res = vBuffer.substr(vOutPosRange.first, vOutPosRange.second - vOutPosRange.first);
-    }
-    return res;
-}
-
-inline std::string searchForPatternWithWildcards(const std::string& vBuffer, const std::string& vWildcardedPattern) {
-    std::pair<size_t, size_t> posRange;
-    return searchForPatternWithWildcards(vBuffer, vWildcardedPattern, posRange);
-}
-
-inline std::string encodeBase64(const std::string& in) {
-    static constexpr char sEncodingTable[] = "ABCDEFGHIJKLMNOPQRSTUVWXYZabcdefghijklmnopqrstuvwxyz0123456789+/";
-    std::string out;
-    int val = 0, valb = -6;
-    for (uint8_t c : in) {
-        val = (val << 8) + c;
-        valb += 8;
-        while (valb >= 0) {
-            out.push_back(sEncodingTable[(val >> valb) & 0x3F]);
-            valb -= 6;
-        }
-    }
-    if (valb > -6) {
-        out.push_back(sEncodingTable[((val << 8) >> (valb + 8)) & 0x3F]);
-    }
-    while (out.size() % 4) {
-        out.push_back('=');
-    }
-    return out;
-}
-
-}  // namespace ez
-}  // namespace ez
-
-////////////////////////////////////////////////////////////////////////////
-////////////////////////////////////////////////////////////////////////////
-////////////////////////////////////////////////////////////////////////////
-
-#ifdef _MSC_VER
-#pragma warning(pop)
-#elif defined(__GNUC__) || defined(__clang__)
-#pragma GCC diagnostic pop
-#endif
-
-////////////////////////////////////////////////////////////////////////////
-////////////////////////////////////////////////////////////////////////////
-////////////////////////////////////////////////////////////////////////////
->>>>>>> 132b5228
+////////////////////////////////////////////////////////////////////////////