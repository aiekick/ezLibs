--- conflicted
+++ resolved
@@ -1,4 +1,3 @@
-<<<<<<< HEAD
 #pragma once
 
 /*
@@ -25,6 +24,7 @@
 SOFTWARE.
 */
 
+// EzFile is part od the EzLibs project : https://github.com/aiekick/EzLibs.git
 // ezFile is part od the ezLibs project : https://github.com/aiekick/ezLibs.git
 
 #include <fstream>
@@ -435,443 +435,4 @@
 }
 
 }  // namespace file
-}  // namespace ez
-=======
-#pragma once
-
-/*
-MIT License
-
-Copyright (c) 2014-2024 Stephane Cuillerdier (aka aiekick)
-
-Permission is hereby granted, free of charge, to any person obtaining a copy
-of this software and associated documentation files (the "Software"), to deal
-in the Software without restriction, including without limitation the rights
-to use, copy, modify, merge, publish, distribute, sublicense, and/or sell
-copies of the Software, and to permit persons to whom the Software is
-furnished to do so, subject to the following conditions:
-
-The above copyright notice and this permission notice shall be included in all
-copies or substantial portions of the Software.
-
-THE SOFTWARE IS PROVIDED "AS IS", WITHOUT WARRANTY OF ANY KIND, EXPRESS OR
-IMPLIED, INCLUDING BUT NOT LIMITED TO THE WARRANTIES OF MERCHANTABILITY,
-FITNESS FOR A PARTICULAR PURPOSE AND NONINFRINGEMENT. IN NO EVENT SHALL THE
-AUTHORS OR COPYRIGHT HOLDERS BE LIABLE FOR ANY CLAIM, DAMAGES OR OTHER
-LIABILITY, WHETHER IN AN ACTION OF CONTRACT, TORT OR OTHERWISE, ARISING FROM,
-OUT OF OR IN CONNECTION WITH THE SOFTWARE OR THE USE OR OTHER DEALINGS IN THE
-SOFTWARE.
-*/
-
-// EzFile is part od the EzLibs project : https://github.com/aiekick/EzLibs.git
-
-#include <fstream>
-#include <iterator>
-#include <sstream>
-#include <cstdint>
-#include <string>
-#include <vector>
-#include <ctime>
-
-#include "ezStr.hpp"
-#include "ezLog.hpp"
-#include <sys/stat.h>
-
-#ifndef EZ_FILE_SLASH_TYPE
-#ifdef WIN32
-#define EZ_FILE_SLASH_TYPE "\\"
-#include <Windows.h>
-#define stat _stat
-#else  // UNIX
-#define EZ_FILE_SLASH_TYPE "/"
-#endif
-#endif  // EZ_FILE_SLASH_TYPE
-
-namespace ez {
-namespace file {
-
-inline std::string loadFileToString(const std::string &vFilePathName) {
-    std::string ret;
-    std::ifstream docFile(vFilePathName, std::ios::in);
-    if (docFile.is_open()) {
-        std::stringstream strStream;
-        strStream << docFile.rdbuf();  // read the file
-        ret = strStream.str();
-        ez::str::replaceString(ret, "\r\n", "\n");
-        ez::str::replaceString(ret, "\r", "\n");
-        docFile.close();
-    } else {
-#ifdef EZ_TOOLS_LOG
-        LogVarError("File \"%s\" Not Found !\n", vFilePathName.c_str());
-#endif
-    }
-    return ret;
-}
-
-inline bool saveStringToFile(const std::string &vDatas, const std::string &vFilePathName, bool vAddTimeStamp = false) {
-    std::string fpn = vFilePathName;
-    if (!fpn.empty()) {
-        if (vAddTimeStamp) {
-            auto dot_p = fpn.find_last_of('.');
-            time_t epoch = std::time(nullptr);
-            if (dot_p != std::string::npos) {
-                fpn = fpn.substr(0, dot_p) + ez::str::toStr("_%llu", epoch) + fpn.substr(dot_p);
-            } else {
-                fpn += ez::str::toStr("_%llu", epoch);
-            }
-        }
-        std::ofstream configFileWriter(fpn, std::ios::out);
-        if (!configFileWriter.bad()) {
-            configFileWriter << vDatas;
-            configFileWriter.close();
-            return true;
-        }
-    }
-    return false;
-}
-
-inline std::vector<uint8_t> loadFileToBin(const std::string &vFilePathName) {
-    std::vector<uint8_t> ret;
-    std::ifstream docFile(vFilePathName, std::ios::in | std::ios::binary);
-    if (docFile.is_open()) {
-        // int32_t because the internal << used by 'istream_iterator' is not defined for uint8_t
-        ret = {std::istream_iterator<char>(docFile), std::istream_iterator<char>()};
-        docFile.close();
-    } else {
-#ifdef EZ_TOOLS_LOG
-        LogVarError("File \"%s\" Not Found !\n", vFilePathName.c_str());
-#endif
-    }
-    return ret;
-}
-
-inline bool saveBinToFile(const std::vector<uint8_t> &vDatas, const std::string &vFilePathName, bool vAddTimeStamp = false) {
-    std::string fpn = vFilePathName;
-    if (!fpn.empty()) {
-        if (vAddTimeStamp) {
-            auto dot_p = fpn.find_last_of('.');
-            time_t epoch = std::time(nullptr);
-            if (dot_p != std::string::npos) {
-                fpn = fpn.substr(0, dot_p) + ez::str::toStr("_%llu", epoch) + fpn.substr(dot_p);
-            } else {
-                fpn += ez::str::toStr("_%llu", epoch);
-            }
-        }
-        std::ofstream out(fpn, std::ios::out | std::ios::binary);
-        if (!out.bad()) {
-            out.write(reinterpret_cast<const char *>(vDatas.data()), vDatas.size());
-            out.close();
-            return true;
-        }
-    }
-    return false;
-}
-
-/* correct file path between os and different slash type between window and unix */
-inline std::string correctSlashTypeForFilePathName(const std::string &vFilePathName) {
-    std::string res = vFilePathName;
-    ez::str::replaceString(res, "\\", EZ_FILE_SLASH_TYPE);
-    ez::str::replaceString(res, "/", EZ_FILE_SLASH_TYPE);
-    return res;
-}
-
-struct PathInfos {
-    std::string path;
-    std::string name;
-    std::string ext;
-    bool isOk = false;
-
-    PathInfos() {
-        isOk = false;
-    }
-
-    PathInfos(const std::string &vPath, const std::string &vName, const std::string &vExt) {
-        isOk = true;
-        path = vPath;
-        name = vName;
-        ext = vExt;
-
-        if (ext.empty()) {
-            const size_t lastPoint = name.find_last_of('.');
-            if (lastPoint != std::string::npos) {
-                ext = name.substr(lastPoint + 1);
-                name = name.substr(0, lastPoint);
-            }
-        }
-    }
-
-    std::string GetFPNE() {
-        return GetFPNE_WithPathNameExt(path, name, ext);
-    }
-
-    std::string GetFPNE_WithPathNameExt(std::string vPath, const std::string &vName, const std::string &vExt) {
-        if (vPath[0] == EZ_FILE_SLASH_TYPE[0]) {
-#ifdef WIN32
-            // if it happening on window this seem that this path msut be a relative path but with an error
-            vPath = vPath.substr(1);  // bad formated path go relative
-#endif
-        } else {
-#ifdef UNIX
-            vPath = "/" + vPath;  // make it absolute
-#endif
-        }
-
-        if (vPath.empty()) return vName + "." + vExt;
-
-        return vPath + EZ_FILE_SLASH_TYPE + vName + "." + vExt;
-    }
-
-    std::string GetFPNE_WithPath(const std::string &vPath) {
-        return GetFPNE_WithPathNameExt(vPath, name, ext);
-    }
-
-    std::string GetFPNE_WithPathName(const std::string &vPath, const std::string &vName) {
-        return GetFPNE_WithPathNameExt(vPath, vName, ext);
-    }
-
-    std::string GetFPNE_WithPathExt(const std::string &vPath, const std::string &vExt) {
-        return GetFPNE_WithPathNameExt(vPath, name, vExt);
-    }
-
-    std::string GetFPNE_WithName(const std::string &vName) {
-        return GetFPNE_WithPathNameExt(path, vName, ext);
-    }
-
-    std::string GetFPNE_WithNameExt(const std::string &vName, const std::string &vExt) {
-        return GetFPNE_WithPathNameExt(path, vName, vExt);
-    }
-
-    std::string GetFPNE_WithExt(const std::string &vExt) {
-        return GetFPNE_WithPathNameExt(path, name, vExt);
-    }
-};
-
-inline PathInfos parsePathFileName(const std::string &vPathFileName) {
-    PathInfos res;
-    if (!vPathFileName.empty()) {
-        const std::string pfn = correctSlashTypeForFilePathName(vPathFileName);
-        if (!pfn.empty()) {
-            const size_t lastSlash = pfn.find_last_of(EZ_FILE_SLASH_TYPE);
-            if (lastSlash != std::string::npos) {
-                res.name = pfn.substr(lastSlash + 1);
-                res.path = pfn.substr(0, lastSlash);
-                res.isOk = true;
-            }
-            const size_t lastPoint = pfn.find_last_of('.');
-            if (lastPoint != std::string::npos) {
-                if (!res.isOk) {
-                    res.name = pfn;
-                    res.isOk = true;
-                }
-                res.ext = pfn.substr(lastPoint + 1);
-                ez::str::replaceString(res.name, "." + res.ext, "");
-            }
-            if (!res.isOk) {
-                res.name = pfn;
-                res.isOk = true;
-            }
-        }
-    }
-    return res;
-}
-
-inline std::string simplifyFilePath(const std::string &vFilePath) {
-    std::string newPath = correctSlashTypeForFilePathName(vFilePath);
-    // the idea is to simplify a path where there is some ..
-    // by ex : script\\kifs\\../space3d.glsl => can be simplified in /script/space3d.glsl
-    size_t dpt = 0;
-    while ((dpt = newPath.find("..")) != std::string::npos) {
-        ez::str::replaceString(newPath, "\\", EZ_FILE_SLASH_TYPE);
-        ez::str::replaceString(newPath, "/", EZ_FILE_SLASH_TYPE);
-        size_t sl = newPath.rfind(EZ_FILE_SLASH_TYPE, dpt);
-        if (sl != std::string::npos) {
-            if (sl > 0) {
-                sl = newPath.rfind(EZ_FILE_SLASH_TYPE, sl - 1);
-                if (sl != std::string::npos) {
-                    std::string str = newPath.substr(sl, dpt + 2 - sl);
-                    ez::str::replaceString(newPath, str, "");
-                }
-            }
-        } else {
-            break;
-        }
-    }
-    return newPath;
-}
-
-inline std::string composePath(const std::string &vPath, const std::string &vFileName, const std::string &vExt) {
-    const auto path = correctSlashTypeForFilePathName(vPath);
-    std::string res = path;
-    if (!vFileName.empty()) {
-        if (!path.empty()) {
-            res += EZ_FILE_SLASH_TYPE;
-        }
-        res += vFileName;
-        if (!vExt.empty()) {
-            res += "." + vExt;
-        }
-    }
-    return res;
-}
-
-inline bool isFileExist(const std::string &name) {
-    auto fileToOpen = correctSlashTypeForFilePathName(name);
-    ez::str::replaceString(fileToOpen, "\"", "");
-    ez::str::replaceString(fileToOpen, "\n", "");
-    ez::str::replaceString(fileToOpen, "\r", "");
-    std::ifstream docFile(fileToOpen, std::ios::in);
-    if (docFile.is_open()) {
-        docFile.close();
-        return true;
-    }
-    return false;
-}
-
-inline bool isDirectoryExist(const std::string &name) {
-    if (!name.empty()) {
-        const std::string dir = correctSlashTypeForFilePathName(name);
-        struct stat sb;
-        if (stat(dir.c_str(), &sb)) {
-            return (sb.st_mode & S_IFDIR);
-        }
-    }
-    return false;
-}
-
-inline bool destroyFile(const std::string &vFilePathName) {
-    if (!vFilePathName.empty()) {
-        const auto filePathName = correctSlashTypeForFilePathName(vFilePathName);
-        if (isFileExist(filePathName)) {
-            if (remove(filePathName.c_str()) == 0) {
-                return true;
-            }
-        }
-    }
-    return false;
-}
-
-inline bool createDirectoryIfNotExist(const std::string &name) {
-    bool res = false;
-    if (!name.empty()) {
-        const auto filePathName = correctSlashTypeForFilePathName(name);
-        if (!isDirectoryExist(filePathName)) {
-            res = true;
-#ifdef WIN32
-            CreateDirectory(filePathName.c_str(), nullptr);
-#elif defined(UNIX)
-            auto cmd = ez::str::toStr("mkdir -p %s", filePathName.c_str());
-            const int dir_err = std::system(cmd.c_str());
-            if (dir_err == -1) {
-                LogVarError("Error creating directory %s", filePathName.c_str());
-                res = false;
-            }
-#endif
-        }
-    }
-    return res;
-}
-
-inline bool createPathIfNotExist(const std::string &vPath) {
-    bool res = false;
-    if (!vPath.empty()) {
-        auto path = correctSlashTypeForFilePathName(vPath);
-        if (!isDirectoryExist(path)) {
-            res = true;
-            ez::str::replaceString(path, "/", "|");
-            ez::str::replaceString(path, "\\", "|");
-            auto arr = ez::str::splitStringToVector(path, "|");
-            std::string fullPath;
-            for (auto it = arr.begin(); it != arr.end(); ++it) {
-                fullPath += *it;
-                res &= createDirectoryIfNotExist(fullPath);
-                fullPath += EZ_FILE_SLASH_TYPE;
-            }
-        }
-    }
-    return res;
-}
-
-// will open the file is the associated app
-inline void openFile(const std::string &vFile) {
-    const auto file = correctSlashTypeForFilePathName(vFile);
-#if defined(WIN32)
-    auto *result = ShellExecute(nullptr, "", file.c_str(), nullptr, nullptr, SW_SHOW);
-    if (result < (HINSTANCE)32) {  //-V112
-        // try to open an editor
-        result = ShellExecute(nullptr, "edit", file.c_str(), nullptr, nullptr, SW_SHOW);
-        if (result == (HINSTANCE)SE_ERR_ASSOCINCOMPLETE || result == (HINSTANCE)SE_ERR_NOASSOC) {
-            // open associating dialog
-            const std::string sCmdOpenWith = "shell32.dll,OpenAs_RunDLL \"" + file + "\"";
-            result = ShellExecute(nullptr, "", "rundll32.exe", sCmdOpenWith.c_str(), nullptr, SW_NORMAL);
-        }
-        if (result < (HINSTANCE)32) {  // open in explorer //-V112
-            const std::string sCmdExplorer = "/select,\"" + file + "\"";
-            ShellExecute(
-                nullptr, "", "explorer.exe", sCmdExplorer.c_str(), nullptr, SW_NORMAL);  // ce serait peut etre mieu d'utilsier la commande system comme dans SelectFile
-        }
-    }
-#elif defined(LINUX)
-    int pid = fork();
-    if (pid == 0) {
-        execl("/usr/bin/xdg-open", "xdg-open", file.c_str(), (char *)0);
-    }
-#elif defined(APPLE)
-    std::string cmd = "open " + file;
-    std::system(cmd.c_str());
-#endif
-}
-
-// will open the url in the related browser
-inline void openUrl(const std::string &vUrl) {
-    const auto url = correctSlashTypeForFilePathName(vUrl);
-#ifdef WIN32
-    ShellExecute(nullptr, nullptr, url.c_str(), nullptr, nullptr, SW_SHOW);
-#elif defined(LINUX)
-    auto cmd = ez::str::toStr("<mybrowser> %s", url.c_str());
-    std::system(cmd.c_str());
-#elif defined(APPLE)
-    // std::string sCmdOpenWith = "open -a Firefox " + vUrl;
-    std::string cmd = "open " + url;
-    std::system(cmd.c_str());
-#endif
-}
-
-// will open the current file explorer and will select the file
-inline void selectFile(const std::string &vFileToSelect) {
-    const auto fileToSelect = correctSlashTypeForFilePathName(vFileToSelect);
-#ifdef WIN32
-    if (!fileToSelect.empty()) {
-        const std::string sCmdOpenWith = "explorer /select," + fileToSelect;
-        std::system(sCmdOpenWith.c_str());
-    }
-#elif defined(LINUX)
-    // todo : is there a similar cmd on linux ?
-    assert(nullptr);
-#elif defined(APPLE)
-    if (!fileToSelect.empty()) {
-        std::string cmd = "open -R " + fileToSelect;
-        std::system(cmd.c_str());
-    }
-#endif
-}
-
-inline std::vector<std::string> getDrives() {
-    std::vector<std::string> res;
-#ifdef WIN32
-    const DWORD mydrives = 2048;
-    char lpBuffer[2048];
-    const DWORD countChars = GetLogicalDriveStrings(mydrives, lpBuffer);
-    if (countChars > 0) {
-        std::string var = std::string(lpBuffer, (size_t)countChars);
-        ez::str::replaceString(var, "\\", "");
-        res = ez::str::splitStringToVector(var, "\0");
-    }
-#else
-    assert(nullptr);
-#endif
-    return res;
-}
-
-}  // namespace file
-}  // namespace ez
->>>>>>> 132b5228
+}  // namespace ez