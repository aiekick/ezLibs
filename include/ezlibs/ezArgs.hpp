--- conflicted
+++ resolved
@@ -1,4 +1,3 @@
-<<<<<<< HEAD
 #pragma once
 
 /*
@@ -25,447 +24,8 @@
 SOFTWARE.
 */
 
+// EzArgs is part od the EzLibs project : https://github.com/aiekick/EzLibs.git
 // ezArgs is part od the ezLibs project : https://github.com/aiekick/ezLibs.git
-
-#if defined(__WIN32__) || defined(WIN32) || defined(_WIN32) || defined(__WIN64__) || defined(WIN64) || defined(_WIN64) || defined(_MSC_VER)
-#define WINDOWS_OS
-#elif defined(__linux__) || defined(__FreeBSD__) || defined(__DragonFly__) || defined(__NetBSD__) || defined(__OpenBSD__) || defined(__APPLE__) || defined(__EMSCRIPTEN__)
-#define LINUX_OS
-#else
-#define MAC_OS
-#endif
-
-#include <vector>
-#include <string>
-#include <cstdio>   // FILENAME_MAX
-#include <cstdint>  // int32_t
-#include <iostream>
-#include <stdexcept>
-#include <algorithm>
-
-#include "ezStr.hpp"
-
-#include "ezLog.hpp"
-
-namespace ez {
-
-
-class Args {
-private:
-    class Argument {
-        friend class Args;
-
-    private:
-        std::vector<std::string> m_base_args;  // base args
-        std::set<std::string> m_full_args;  // full args
-        char one_char_arg = 0;
-        std::string m_help_text;
-        std::string m_help_var_name;
-        std::string m_type;
-        bool m_required = false;
-        char m_delimiter = 0;  // delimiter used for arguments : toto a, toto=a, toto:a, etc...
-        bool m_is_present = false;  // found during parsing
-        bool m_has_value = false;  // found during parsing
-        std::string m_value;  // value
-
-    public:
-        Argument() = default;
-
-        Argument& help(const std::string& vHelp, const std::string& vVarName = {}) {
-            m_help_text = vHelp;
-            m_help_var_name = vVarName;
-            return *this;
-        }
-        Argument& def(const std::string& vDefValue) {
-            m_value = vDefValue;
-            return *this;
-        }
-        Argument& type(const std::string& vType) {
-            m_type = vType;
-            return *this;
-        }
-        Argument& delimiter(char vDelimiter) {
-            m_delimiter = vDelimiter;
-            return *this;
-        }
-        Argument& required(bool vValue) {
-            m_required = vValue;
-            return *this;
-        }
-
-    private:
-        typedef std::pair<std::string, std::string> HelpCnt;
-        HelpCnt m_getHelp(bool vPositional, size_t& vInOutFirstColSize) const {
-            HelpCnt res;
-            std::stringstream ss;
-            if (vPositional) {
-                std::string token = m_help_var_name;
-                if (token.empty()) {
-                    token = *(m_base_args.begin());
-                }
-                ss << "  " << token;
-            } else {
-                size_t idx = 0;
-                ss << "  ";
-                for (const auto& arg : m_base_args) {
-                    if (idx++ > 0) {
-                        ss << ", ";
-                    }
-                    ss << arg;
-                }
-                if (!m_help_var_name.empty()) {
-                    ss << " " << m_help_var_name;
-                }
-            }
-            auto ret = ss.str();
-            if (vInOutFirstColSize < ret.size()) {
-                vInOutFirstColSize = ret.size();
-            }
-            return std::make_pair(ret, m_help_text);
-        }
-    };
-
-
-private:
-    std::string m_AppName;
-    std::string m_HelpHeader;
-    std::string m_HelpFooter;
-    std::string m_HelpDescription;
-    Argument m_HelpArgument;
-    std::vector<Argument> m_Positionals;
-    std::vector<Argument> m_Optionals;
-
-public:
-    Args(const std::string& vName) : m_AppName(vName) {
-        if (vName.empty()) {
-            throw std::runtime_error("Name cant be empty");
-        }
-        m_addOptional(m_HelpArgument , "-h/--help").help("Show the usage");
-    }
-
-    Args& addHeader(const std::string& vHeader) {
-        m_HelpHeader = vHeader;
-        return *this;
-    }
-
-    Args& addFooter(const std::string& vFooter) {
-        m_HelpFooter = vFooter;
-        return *this;
-    }
-
-    Args& addDescription(const std::string& vDescription) {
-        m_HelpDescription = vDescription;
-        return *this;
-    }
-
-    Argument& addArgument(const std::string& vKey) {
-        if (vKey.empty()) {
-            throw std::runtime_error("argument cant be empty");
-        }
-        Argument res;
-        res.m_required = true;
-        res.m_base_args = ez::str::splitStringToVector(vKey, '/');
-        for (const auto& a : res.m_base_args) {
-            res.m_full_args.emplace(a);
-        }
-        m_Positionals.push_back(res);
-        return m_Positionals.back();
-    }
-
-    Argument& addOptional(const std::string& vKey) {
-        if (vKey.empty()) {
-            throw std::runtime_error("optinnal cant be empty");
-        }
-        Argument res;
-        m_addOptional(res, vKey);
-        m_Optionals.push_back(res);
-        return m_Optionals.back();
-    }
-
-    // is token present
-    bool isPresent(const std::string& vKey) {
-        auto* ptr = m_getArgumentPtr(vKey, true);
-        if (ptr != nullptr) {
-            return ptr->m_is_present;
-        }
-        return false;
-    }
-
-    // is token have value
-    bool hasValue(const std::string& vKey) {
-        auto* ptr = m_getArgumentPtr(vKey, true);
-        if (ptr != nullptr) {
-            return ptr->m_has_value;
-        }
-        return false;
-    }
-
-    template <typename T>
-    T getValue(const std::string& vKey, bool vNoExcept = false) const {
-        auto* ptr = m_getArgumentPtr(vKey, vNoExcept);
-        if (ptr != nullptr && !ptr->m_value.empty()) {
-            return m_convertString<T>(ptr->m_value);
-        }
-        return {};
-    }
-
-    std::string getHelp(  //
-        const std::string& vPositionalHeader = "Positionnal arguments",
-        const std::string& vOptionalHeader = "Optional arguments") const {
-        std::string token;
-        std::stringstream ss;
-        if (!m_HelpHeader.empty()) {
-            ss << m_HelpHeader << std::endl << std::endl;
-        }
-        ss << m_getCmdLineHelp();
-        ss << std::endl;
-        if (!m_HelpDescription.empty()) {
-            ss << std::endl << " " << m_HelpDescription << std::endl;
-        }
-        ss << m_getHelpDetails(vPositionalHeader, vOptionalHeader);
-        if (!m_HelpFooter.empty()) {
-            ss << std::endl << m_HelpFooter << std::endl;
-        }
-        return ss.str();
-    }
-
-    void printHelp() const {
-        std::cout << getHelp() << std::endl;
-    }
-
-    bool parse(int32_t vArgc, char** vArgv, int32_t vStartIdx = 1U) {
-        size_t positional_idx = 0;
-        for (int32_t idx = vStartIdx; idx < vArgc; ++idx) {
-            std::string arg = m_trim(vArgv[idx]);
-
-            // print help
-            if (m_HelpArgument.m_full_args.find(arg) != m_HelpArgument.m_full_args.end()) {
-                printHelp();
-                return true;
-            }
-
-            // get args values
-            std::string token = arg;
-            std::string value;
-            bool is_optional = false;
-            bool check_for_value = false;
-            for (auto& arg_ref : m_Optionals) {
-                check_for_value = false;
-                if (arg_ref.m_delimiter != 0) {
-                    if (arg_ref.m_delimiter != ' ') {
-                        if (token.find(arg_ref.m_delimiter) != std::string::npos) {
-                            auto arr = ez::str::splitStringToVector(token, arg_ref.m_delimiter);
-                            if (arr.size() == 2) {
-                                token = arr.at(0);
-                                value = arr.at(1);
-                            } else {
-                                if (arr.size() < 2) {
-                                    throw std::runtime_error("bad parsing of key \"" + token + "\". no value");
-                                } else if (arr.size() > 2) {
-                                    throw std::runtime_error("bad parsing of key \"" + token + "\". more than one value");
-                                }
-                            }
-                        }
-                    }
-                }
-                if (arg_ref.one_char_arg != 0) {
-                    auto p = token.find(arg_ref.one_char_arg);
-                    if (p != std::string::npos) {
-                        arg_ref.m_is_present = true;
-                        is_optional = true;
-                        if (p == (token.size() - 1)) {
-                            check_for_value = true;
-                        }
-                    }
-                } else if (arg_ref.m_full_args.find(token) != arg_ref.m_full_args.end()) {
-                    arg_ref.m_is_present = true;
-                    is_optional = true;
-                    check_for_value = true;
-                }
-                if (check_for_value) {
-                    if (arg_ref.m_delimiter == ' ') {
-                        if (idx < (vArgc + 1)) {
-                            auto* existingArg = m_getArgumentPtr(vArgv[idx + 1], true);
-                            if (!existingArg) {
-                                arg_ref.m_value = vArgv[++idx];
-                                arg_ref.m_has_value = true;
-                            }
-                        }
-                    } else if (arg_ref.m_delimiter != 0) {
-                        auto* existingArg = m_getArgumentPtr(value, true);
-                        if (!existingArg) {
-                            arg_ref.m_value = value;
-                            arg_ref.m_has_value = true;
-                        }
-                    }
-                }
-            }
-
-            // positionals
-            if (!is_optional) {
-                if (positional_idx < m_Positionals.size()) {
-                    m_Positionals.at(positional_idx++).m_value = arg;
-                }
-            }
-        }
-
-        return true;
-    }
-
-private:
-    const Argument* m_getArgumentPtr(const std::string& vKey, bool vNoExcept = false) const {
-        const Argument* ret = nullptr;
-        for (const auto& arg : m_Positionals) {
-            if (arg.m_full_args.find(vKey) != arg.m_full_args.end()) {
-                ret = &arg;
-            }
-        }
-        if (ret == nullptr) {
-            for (const auto& arg : m_Optionals) {
-                if (arg.m_full_args.find(vKey) != arg.m_full_args.end()) {
-                    ret = &arg;
-                }
-            }
-        }
-        if (ret == nullptr && vNoExcept == false) {
-            throw std::runtime_error("Argument not found");
-        }
-        return ret;
-    }
-
-    Argument& m_addOptional(Argument& vInOutArgument, const std::string& vKey) {
-        if (vKey.empty()) {
-            throw std::runtime_error("optinnal cant be empty");
-        }
-        vInOutArgument.m_base_args = ez::str::splitStringToVector(vKey, '/');
-        for (const auto& a : vInOutArgument.m_base_args) {
-            vInOutArgument.m_full_args.emplace(a);
-        }
-        for (const auto& arg : vInOutArgument.m_base_args) {
-            // tofix : may fail if arg is --toto-titi.
-            // we will get titi but we want toto-titi
-                vInOutArgument.m_full_args.emplace(m_trim(arg));
-        }
-        vInOutArgument.one_char_arg = (vKey.size() == 1U) ? vKey[0] : 0;
-        return vInOutArgument;
-    }
-
-    std::string m_getCmdLineHelp() const {
-        std::stringstream ss;
-        ss << " Usage : " << m_AppName;
-        for (const auto& arg : m_Optionals) {
-            ss << " [";
-            size_t idx = 0;
-            for (const auto& o : arg.m_base_args) {
-                if (idx++ > 0) {
-                    ss << ':';
-                }
-                ss << o;
-            }
-            if (!arg.m_help_var_name.empty()) {
-                ss << " " << arg.m_help_var_name;
-            }
-            ss << "]";
-        }
-        for (const auto& arg : m_Positionals) {
-            std::string token = arg.m_help_var_name;
-            if (token.empty()) {
-                token = *(arg.m_base_args.begin());
-            }
-            ss << " " << token;
-        }
-        return ss.str();
-    }
-
-    std::string m_getHelpDetails(  //
-        const std::string& vPositionalHeader,
-        const std::string& vOptionalHeader) const {
-        // collect infos with padding
-        size_t first_col_size = 0U;
-        std::vector<Argument::HelpCnt> cnt_pos;
-        for (const auto& arg : m_Positionals) {
-            cnt_pos.push_back(arg.m_getHelp(true, first_col_size));
-        }
-        std::vector<Argument::HelpCnt> cnt_opt;
-        for (const auto& opt : m_Optionals) {
-            cnt_opt.push_back(opt.m_getHelp(false, first_col_size));
-        }
-        // display
-        first_col_size += 4U;
-        std::stringstream ss;
-        if (!cnt_pos.empty()) {
-            ss << std::endl << " " << vPositionalHeader << " : " << std::endl;
-            for (const auto& it : cnt_pos) {
-                ss << it.first << std::string(first_col_size - it.first.size(), ' ') << it.second << std::endl;
-            }
-        }
-        if (!cnt_opt.empty()) {
-            ss << std::endl << " " << vOptionalHeader << " : " << std::endl;
-            for (const auto& it : cnt_opt) {
-                ss << it.first << std::string(first_col_size - it.first.size(), ' ') << it.second << std::endl;
-            }
-        }
-        return ss.str();
-    }
-
-    // remove the first '-' of a token
-    std::string m_trim(const std::string& vToken) {
-        auto short_last_minus = vToken.find_first_not_of("-");
-        if (short_last_minus != std::string::npos) {
-            return vToken.substr(short_last_minus);
-        }
-        return {};
-    }
-
-    template <typename T>
-    T m_convertString(const std::string& str) const {
-        std::istringstream iss(str);
-        T value;
-        if (!(iss >> value)) {
-            throw std::runtime_error("Conversion failed");
-        }
-        return value;
-    }
-};
-
-template <>
-bool Args::m_convertString<bool>(const std::string& str) const {
-    if (str == "true" || str == "1") {
-        return true;
-    } else if (str == "false" || str == "0") {
-        return false;
-    }
-    throw std::runtime_error("Invalid boolean string");
-}
-}  // namespace ez
-=======
-#pragma once
-
-/*
-MIT License
-
-Copyright (c) 2014-2024 Stephane Cuillerdier (aka aiekick)
-
-Permission is hereby granted, free of charge, to any person obtaining a copy
-of this software and associated documentation files (the "Software"), to deal
-in the Software without restriction, including without limitation the rights
-to use, copy, modify, merge, publish, distribute, sublicense, and/or sell
-copies of the Software, and to permit persons to whom the Software is
-furnished to do so, subject to the following conditions:
-
-The above copyright notice and this permission notice shall be included in all
-copies or substantial portions of the Software.
-
-THE SOFTWARE IS PROVIDED "AS IS", WITHOUT WARRANTY OF ANY KIND, EXPRESS OR
-IMPLIED, INCLUDING BUT NOT LIMITED TO THE WARRANTIES OF MERCHANTABILITY,
-FITNESS FOR A PARTICULAR PURPOSE AND NONINFRINGEMENT. IN NO EVENT SHALL THE
-AUTHORS OR COPYRIGHT HOLDERS BE LIABLE FOR ANY CLAIM, DAMAGES OR OTHER
-LIABILITY, WHETHER IN AN ACTION OF CONTRACT, TORT OR OTHERWISE, ARISING FROM,
-OUT OF OR IN CONNECTION WITH THE SOFTWARE OR THE USE OR OTHER DEALINGS IN THE
-SOFTWARE.
-*/
-
-// EzArgs is part od the EzLibs project : https://github.com/aiekick/EzLibs.git
 
 #if defined(__WIN32__) || defined(WIN32) || defined(_WIN32) || defined(__WIN64__) || defined(WIN64) || defined(_WIN64) || defined(_MSC_VER)
 #define WINDOWS_OS
@@ -890,5 +450,4 @@
         }
         throw std::runtime_error("Invalid boolean string");
     }
-}  // namespace ez
->>>>>>> 132b5228
+}  // namespace ez